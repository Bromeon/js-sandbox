--- conflicted
+++ resolved
@@ -21,8 +21,7 @@
 }
 
 impl Script {
-<<<<<<< HEAD
-	const DEFAULT_FILENAME: &'static str = "sandboxed.js";
+    const DEFAULT_FILENAME: &'static str = "sandboxed.js";
 
 	/// Initialize a script with the given JavaScript source code
 	///
@@ -33,73 +32,6 @@
 			"const console = { log: function(expr) { Deno.core.print(expr + '\\n', false); } };"
 				.to_string()
 				+ js_code;
-
-		Self::create_script(&all_code, Self::DEFAULT_FILENAME)
-	}
-
-	/// Initialize a script by loading it from a .js file
-	///
-	/// Returns a new object on success. Fails if the file cannot be opened or in case of syntax or initialization error with the code.
-	pub fn from_file(file: impl AsRef<Path>) -> Result<Self, AnyError> {
-		let filename = file
-			.as_ref()
-			.file_name()
-			.and_then(|s| s.to_str())
-			.unwrap_or(Self::DEFAULT_FILENAME)
-			.to_owned();
-
-		match std::fs::read_to_string(file) {
-			Ok(js_code) => Self::create_script(&js_code, &filename),
-			Err(e) => Err(AnyError::from(e)),
-		}
-	}
-
-	/// Invokes a JavaScript function.
-	///
-	/// Passes a single argument `args` to JS by serializing it to JSON (using serde_json).
-	/// Multiple arguments are currently not supported, but can easily be emulated using a `Vec` to work as a JSON array.
-	/// Optional value for `timeout_ms` forces script to run no more than specified number of milliseconds
-	pub fn call<P, R>(
-		&mut self,
-		fn_name: &str,
-		args: &P,
-		timeout_ms: Option<u64>,
-	) -> Result<R, AnyError>
-	where
-		P: Serialize,
-		R: DeserializeOwned,
-	{
-		let json_args = serde_json::to_value(args)?;
-		let json_result = self.call_json(fn_name, &json_args, timeout_ms)?;
-		let result: R = serde_json::from_value(json_result)?;
-
-		Ok(result)
-	}
-
-	pub(crate) fn call_json(
-		&mut self,
-		fn_name: &str,
-		args: &JsValue,
-		timeout_ms: Option<u64>,
-	) -> Result<JsValue, AnyError> {
-		// Note: ops() is required to initialize internal state
-		// Wrap everything in scoped block
-
-		// undefined will cause JSON serialization error, so it needs to be treated as null
-		let js_code = format!(
-			"{{
-=======
-    const DEFAULT_FILENAME: &'static str = "sandboxed.js";
-
-    /// Initialize a script with the given JavaScript source code
-    ///
-    /// Returns a new object on success, and an error in case of syntax or initialization error with the code.
-    pub fn from_string(js_code: &str) -> Result<Self, AnyError> {
-        // console.log() is not available by default -- add the most basic version with single argument (and no warn/info/... variants)
-        let all_code =
-            "const console = { log: function(expr) { Deno.core.print(expr + '\\n', false); } };"
-                .to_string()
-                + js_code;
 
         Self::create_script(&all_code, Self::DEFAULT_FILENAME)
     }
@@ -121,41 +53,40 @@
         }
     }
 
-    /// Invokes a JavaScript function.
-    ///
-    /// Passes a single argument `args` to JS by serializing it to JSON (using serde_json).
-    /// Multiple arguments are currently not supported, but can easily be emulated using a `Vec` to work as a JSON array.
-    /// Optional value for `timeout_ms` forces script to run no more than specified number of milliseconds
-    pub fn call<P, R>(
-        &mut self,
-        fn_name: &str,
-        args: &P,
-        timeout_ms: Option<u64>,
-    ) -> Result<R, AnyError>
-    where
-        P: Serialize,
-        R: DeserializeOwned,
-    {
-        let json_args = serde_json::to_value(args)?;
-        let json_result = self.call_json(fn_name, &json_args, timeout_ms)?;
-        let result: R = serde_json::from_value(json_result)?;
+	/// Invokes a JavaScript function.
+	///
+	/// Passes a single argument `args` to JS by serializing it to JSON (using serde_json).
+	/// Multiple arguments are currently not supported, but can easily be emulated using a `Vec` to work as a JSON array.
+	/// Optional value for `timeout_ms` forces script to run no more than specified number of milliseconds
+	pub fn call<P, R>(
+		&mut self,
+		fn_name: &str,
+		args: &P,
+		timeout_ms: Option<u64>,
+	) -> Result<R, AnyError>
+	where
+		P: Serialize,
+		R: DeserializeOwned,
+	{
+		let json_args = serde_json::to_value(args)?;
+		let json_result = self.call_json(fn_name, &json_args, timeout_ms)?;
+		let result: R = serde_json::from_value(json_result)?;
 
         Ok(result)
     }
 
-    pub(crate) fn call_json(
-        &mut self,
-        fn_name: &str,
-        args: &JsValue,
-        timeout_ms: Option<u64>,
-    ) -> Result<JsValue, AnyError> {
-        // Note: ops() is required to initialize internal state
-        // Wrap everything in scoped block
+	pub(crate) fn call_json(
+		&mut self,
+		fn_name: &str,
+		args: &JsValue,
+		timeout_ms: Option<u64>,
+	) -> Result<JsValue, AnyError> {
+		// Note: ops() is required to initialize internal state
+		// Wrap everything in scoped block
 
-        // undefined will cause JSON serialization error, so it needs to be treated as null
-        let js_code = format!(
-            "{{
->>>>>>> d79fc60a
+		// undefined will cause JSON serialization error, so it needs to be treated as null
+		let js_code = format!(
+			"{{
 			let __rust_result = {f}({a});
 			if (typeof __rust_result === 'undefined')
 				__rust_result = null;
@@ -163,66 +94,9 @@
 			Deno.core.ops();
 			Deno.core.opSync(\"__rust_return\", __rust_result);\
 		}}",
-<<<<<<< HEAD
 			f = fn_name,
 			a = args
 		);
-
-		if let Some(timeout_duration) = timeout_ms {
-			let handle = self.runtime.v8_isolate().thread_safe_handle();
-
-			thread::spawn(move || {
-				thread::sleep(Duration::from_millis(timeout_duration));
-				handle.terminate_execution();
-			});
-		}
-
-		self.runtime.execute(Self::DEFAULT_FILENAME, &js_code)?;
-
-		let state_rc = self.runtime.op_state();
-		let mut state = state_rc.borrow_mut();
-		let table = &mut state.resource_table;
-
-		// Get resource, and free slot (no longer needed)
-		let entry: Rc<ResultResource> = table
-			.take(self.last_rid)
-			.expect("Resource entry must be present");
-		let extracted =
-			Rc::try_unwrap(entry).expect("Rc must hold single strong ref to resource entry");
-		self.last_rid += 1;
-
-		Ok(extracted.json_value)
-	}
-
-	fn create_script(js_code: &str, js_filename: &str) -> Result<Self, AnyError> {
-		let options = RuntimeOptions::default();
-
-		let mut runtime = JsRuntime::new(options);
-		runtime.execute(js_filename, &js_code)?;
-		runtime.register_op("__rust_return", deno_core::op_sync(Self::op_return));
-
-		Ok(Script {
-			runtime,
-			last_rid: 0,
-		})
-	}
-
-	fn op_return(
-		state: &mut OpState,
-		args: JsValue,
-		_buf: Option<ZeroCopyBuf>,
-	) -> Result<JsValue, AnyError> {
-		let entry = ResultResource { json_value: args };
-		let resource_table = &mut state.resource_table;
-		let _rid = resource_table.add(entry);
-		//assert_eq!(rid, self.last_rid);
-
-		Ok(serde_json::Value::Null)
-	}
-=======
-            f = fn_name,
-            a = args
-        );
 
         if let Some(timeout_duration) = timeout_ms {
             let handle = self.runtime.v8_isolate().thread_safe_handle();
@@ -239,9 +113,13 @@
         self.runtime
             .execute_script(Self::DEFAULT_FILENAME, &js_code)?;
 
-        let state_rc = self.runtime.op_state();
-        let mut state = state_rc.borrow_mut();
-        let table = &mut state.resource_table;
+		// Get resource, and free slot (no longer needed)
+		let entry: Rc<ResultResource> = table
+			.take(self.last_rid)
+			.expect("Resource entry must be present");
+		let extracted =
+			Rc::try_unwrap(entry).expect("Rc must hold single strong ref to resource entry");
+		self.last_rid += 1;
 
         // Get resource, and free slot (no longer needed)
         let entry: Rc<ResultResource> = table
@@ -257,9 +135,11 @@
     fn create_script(js_code: &str, js_filename: &str) -> Result<Self, AnyError> {
         let options = RuntimeOptions::default();
 
-        let mut runtime = JsRuntime::new(options);
-        runtime.sync_ops_cache();
-        runtime.register_op("__rust_return", deno_core::op_sync(Self::op_return));
+		Ok(Script {
+			runtime,
+			last_rid: 0,
+		})
+	}
 
         runtime.execute_script(js_filename, &js_code)?;
 
@@ -281,7 +161,6 @@
 
         Ok(serde_json::Value::Null)
     }
->>>>>>> d79fc60a
 }
 
 #[derive(Debug)]
@@ -291,7 +170,7 @@
 
 // Type that is stored inside Deno's resource table
 impl deno_core::Resource for ResultResource {
-    fn name(&self) -> Cow<str> {
-        "__rust_Result".into()
-    }
+	fn name(&self) -> Cow<str> {
+		"__rust_Result".into()
+	}
 }